import numpy as np
import pandas as pd
from scipy import optimize
from warnings import warn

def mean_temperature(temperature, doy_series, start_doy, end_doy):
    """Mean temperature of a single time period.
    ie. mean spring temperature.
    
    Parameters
    ----------
    temperature : Numpy array
        array of daily temperature values
        
    doy_series : Numpy array
        1D array as produced by format_data(),
        identifying the doy values in forcing[:,b]
    
    start_doy : int
        The beginning of the time period
        
    end_doy : int
        The end of the time period
    """
    if start_doy>end_doy:
        raise RuntimeError('start_doy must be < end_doy')
    
    spring_days = np.logical_and(doy_series>=start_doy,doy_series<=end_doy)
    return temperature[spring_days].mean(axis=0)

<<<<<<< HEAD
def triangle_response(temperature, t_min, t_opt, t_max):
=======
def triangle_response(temperature, t_min, t_max, t_opt):
>>>>>>> deb9d9f2
    """Triangle function
    
    Used to simulate and optimal temperature between a low and high temperature.
    """
<<<<<<< HEAD
    
    outside_triangle = np.logical_or(temperature<=t_min, temperature>=t_max)
    left_side = np.logical_and(temperature > t_min, temperature <= t_opt)
    right_side= np.logical_and(temperature > t_opt, temperature < t_max)
    
    temperature[left_side] -= t_min
    temperature[left_side] /= t_opt - t_min
    
    temperature[right_side] -= t_max
    temperature[right_side] /= t_opt - t_max
    
    temperature[outside_triangle]=0

=======
    outside_triangle = np.logical_or(temperature<t_min, temperature>t_max)
    temperature[outside_triangle]=0
    
    left_side = np.logical_and(temperature >= t_min, temperature < t_opt)
    temperature[left_side] -= t_min
    temperature[left_side] /= (t_opt - t_min)
    
    right_side= np.logical_and(temperature >= t_opt, temperature <= t_max)
    temperature[right_side] -= t_opt
    temperature[right_side] /= (t_max - t_opt)
    
>>>>>>> deb9d9f2
    return temperature

def sigmoid2(temperature, b, c):
    """The two parameter sigmoid function from Chuine 2000
    
    Parameters
    ----------
    temperature : Numpy array
        array of daily temperature values
    
    b : int
        Sigmoid fitting parameter
    
    c : int
        Sigmoid fitting parameter
    
    Returns
    -------
    temperature : Numpy array
        array of daily forcings derived from function
    """
    return 1 / (1 + np.exp(b*(temperature-c)))

def sigmoid3(temperature, a, b, c):
    """The three parameter sigmoid function from Chuine 2000
    
    Parameters
    ----------
    temperature : Numpy array
        (obs,doy) array of daily temperature values
    
    a : int
        Sigmoid fitting parameter
    
    b : int
        Sigmoid fitting parameter
    
    b : int
        Sigmoid fitting parameter
        
    Returns
    -------
    temperature : Numpy array
        array of daily forcings derived from function
    """
    return 1 / (1 + np.exp(a*((temperature - c)**2) + b*(temperature-c)))

def forcing_accumulator(temperature):
    """ The accumulated forcing for each observation
    and doy in the (obs, doy) array.
    """
    return temperature.cumsum(axis=0)

def doy_estimator(forcing, doy_series, threshold, non_prediction=999):
    """ Find the doy that some forcing threshold is met for a large
    number of sites.
    
    Parameters
    ----------
    forcing : Numpy array
        Either a 2d or 3d array holding timeseries of
        daily mean temperature value of different replicates.
        The 0 axis is always the time axis. Axis 1 in a 2d array
        is the number of replicates. Axis 1 and 2 in a 3d array
        are the spatial replicates (ie lat, lon)
        values are the accumulated forcing for 
        each replicate,doy.
    
    doy_series : Numpy array
        1D array as produced by format_data(),
        identifying the doy values in forcing[0]
        
    threshold : float | int
        Threshold that must be met in forcing
    
    non_prediction : int
        Value to return if the threshold value is not
        met. A large value should be used during fitting
        to ensure unrealistic parameters are not chosen.
    
    Returns
    -------
    doy_final : Numpy array
        1D array of length obs with the doy values which
        first meet the threshold
    """
    #If threshold is not met for a particular row, ensure that a large doy
    #gets returned so it produces a large error
    non_prediction_buffer = np.expand_dims(np.zeros_like(forcing[0]), axis=0)
    non_prediction_buffer[:] = 10e5
    forcing = np.concatenate((forcing, non_prediction_buffer), axis=0)
    doy_series = np.append(doy_series, non_prediction)

    #The index of the doy for each element where F was met
    doy_with_threshold_met = np.argmax(forcing>=threshold, axis=0)
    
    doy_final = np.take(doy_series, doy_with_threshold_met)
    
    return doy_final

def format_data(observations, temp_data, for_prediction=False, verbose=True):
    """Create a numpy array of shape (a,b), where b
    is equal to the sample size in observations, and a is
    equal to the number of days in the yearly time
    series of temperature (ie. Jan 1 - July 30).
    Using a numpy array in this way allows for very 
    efficient processing of phenology mdoels.
    
    Parameters
    ----------
    observations : Pandas Dataframe
        A data frame with columns ['doy','year','site_id'],
        where every row is an observation for an observed
        phenological event.
    
    temp_data : Pandas Dataframe
        A Dataframe with columns['temperature','year','site_id']
        which matches to the sites and years in observations.
    
    for_prediction : bool
        Do not return observed_doy, or expect a doy column in observations.
        
    verbose : bool
        Show details of processing

    Returns
    -------
    observed_doy : Numpy array
        a 1D array of the doy of each observation
        
    temperature_array : Numpy array
        a 2D array described above
    
    doy_series : Numpy array
        1D array with length equal to the number of columns
        in temperature_array. Represents the doy values.
        (ie. doy 0 = Jan 1)
    
    """
    doy_series = temp_data.doy.dropna().unique()
    doy_series.sort()
    temp_data = temp_data.pivot_table(index=['site_id','year'], columns='doy', values='temperature').reset_index()
    
    # This first day of temperature data causes NA issues because of leap years
    # TODO: generalize this a bit more
    temp_data.drop(-67, axis=1, inplace=True)
    doy_series = doy_series[1:]
    
    # Give each observation a temperature time series
    obs_with_temp = observations.merge(temp_data, on=['site_id','year'], how='left')
    
    # Deal with any site/years that don't have tempterature data
    original_sample_size = len(obs_with_temp)
    rows_with_missing_data = obs_with_temp.isnull().any(axis=1)
    missing_info = obs_with_temp[['site_id','year']][rows_with_missing_data].drop_duplicates()
    if len(missing_info)>0:
        obs_with_temp.dropna(axis=0, inplace=True)
        n_dropped = original_sample_size - len(obs_with_temp)
        warn('Dropped {n0} of {n1} observations because of missing data'.format(n0=n_dropped, n1=original_sample_size) + \
             '\n Missing data from: \n' + str(missing_info))
    
    observed_doy = obs_with_temp.doy.values
    temperature_array = obs_with_temp[doy_series].values.T
    
    if for_prediction:
        return temperature_array, doy_series
    else:
        return observed_doy, temperature_array, doy_series

def get_loss_function(method):
    if method == 'rmse':
        return lambda obs, pred: np.sqrt(np.mean((obs - pred)**2))
    else:
        raise ValueError('Unknown loss method: ' + method)

def validate_optimizer_parameters(optimizer_method, optimizer_params):
    sensible_defaults = {'DE': {'testing':{'maxiter':5, 
                                           'popsize':10, 
                                           'mutation':(0.5,1),
                                           'recombination':0.25,
                                           'disp':False},
                              'practical':{'maxiter':1000, 
                                           'popsize':50, 
                                           'mutation':(0.5,1),
                                           'recombination':0.25,
                                           'disp':False},
                              'intensive':{'maxiter':10000, 
                                           'popsize':100, 
                                           'mutation':(0.1,1),
                                           'recombination':0.25,
                                           'disp':False},
                                },
                        'BF': {'testing':  {'Ns':2,
                                            'finish':optimize.fmin_bfgs,
                                            'disp':False},
                               'practical': {'Ns':20,
                                            'finish':optimize.fmin_bfgs,
                                            'disp':False},
                               'intensive': {'Ns':40,
                                            'finish':optimize.fmin_bfgs,
                                            'disp':False}}
                        }
                        
    if isinstance(optimizer_params, str):
        try:
            optimizer_params = sensible_defaults[optimizer_method][optimizer_params]
        except KeyError:
            raise ValueError('Unknown sensible parameter string: ' + optimizer_params)
    
    elif isinstance(optimizer_params, dict):
        pass
    else:
        raise TypeError('Invalid optimizer parameters. Must be str or dictionary')
    
    return optimizer_params

def fit_parameters(function_to_minimize, bounds, method, results_translator,
                   optimizer_params, verbose=False):
    """Internal functions to estimate model parameters. 
    
    Methods
    -------
    'DE', Differential evolution
        Uses a large number of randomly specified parameters which converge
        on a global optimum. 
    
        https://docs.scipy.org/doc/scipy/reference/generated/scipy.optimize.differential_evolution.html
    
    'BF', Brute force
        Searches for the best parameter set within a confined space. Can take
        an extremely long time if used beyond 2 or 3 parameters.
        
        https://docs.scipy.org/doc/scipy/reference/generated/scipy.optimize.brute.html
    
    'SA', Simulated annealing
        The most commonly used method in phenology modelling. Not yet implemented
        here as scipy has discontinued it in favor of basin hopping.
        
        https://docs.scipy.org/doc/scipy-0.14.0/reference/generated/scipy.optimize.anneal.html
        
    'BH, Basin hopping
        Starts off in a search space randomly, "hopping" around until a suitable
        minimum value is found. Note yet implimented.
        
        https://docs.scipy.org/doc/scipy/reference/generated/scipy.optimize.basinhopping.html
            
    Parameters
    ----------
    funtions_to_minimize : func
        A minimizer function to pass to the optimizer model. Normally
        models._base_model.scipy_error
        
    bounds : list
        List of tuples specifying the upper and lower search space,
        where each tuple represents a model parameter
    
    method : str
        Optimization method to use
    
    results_translator : func
        A function to translate the optimizer output to a dictionary
    
    optimzier_parms : dict
        parameters to pass to the scipy optimizer
        
    Returns
    -------
    fitted_parameters : dict
        Dictionary of fitted parameters
    
    """
    if not isinstance(method, str):
        raise TypeError('method should be string, got ' + type(method))
        
    if method == 'DE':
        optimizer_params = validate_optimizer_parameters(optimizer_method=method,
                                                         optimizer_params=optimizer_params)
        
        optimize_output = optimize.differential_evolution(function_to_minimize,
                                                          bounds=bounds, 
                                                          **optimizer_params)
        fitted_parameters = results_translator(optimize_output['x'])

    elif method == 'BH':
        raise NotImplementedError('Basin Hopping not working yet')
    elif method == 'SE':
        raise NotImplementedError('Simulated Annealing not working yet')
    elif method == 'BF':
        optimizer_params = validate_optimizer_parameters(optimizer_method=method,
                                                         optimizer_params=optimizer_params)
        
        # BF takes a tuple of tuples instead of a list of tuples like DE
        bounds = tuple(bounds)

        optimize_output = optimize.brute(func = function_to_minimize,
                                         ranges = bounds,
                                         **optimizer_params)

        fitted_parameters =  results_translator(optimize_output)
    else:
        raise ValueError('Uknown optimizer method: '+str(method))
    
    if verbose:
        print('Optimizer method: {x}\n'.format(x=method))
        print('Optimizer parameters: \n {x}\n'.format(x=optimizer_params))
        
    return fitted_parameters
            <|MERGE_RESOLUTION|>--- conflicted
+++ resolved
@@ -28,17 +28,11 @@
     spring_days = np.logical_and(doy_series>=start_doy,doy_series<=end_doy)
     return temperature[spring_days].mean(axis=0)
 
-<<<<<<< HEAD
 def triangle_response(temperature, t_min, t_opt, t_max):
-=======
-def triangle_response(temperature, t_min, t_max, t_opt):
->>>>>>> deb9d9f2
     """Triangle function
     
     Used to simulate and optimal temperature between a low and high temperature.
     """
-<<<<<<< HEAD
-    
     outside_triangle = np.logical_or(temperature<=t_min, temperature>=t_max)
     left_side = np.logical_and(temperature > t_min, temperature <= t_opt)
     right_side= np.logical_and(temperature > t_opt, temperature < t_max)
@@ -51,19 +45,6 @@
     
     temperature[outside_triangle]=0
 
-=======
-    outside_triangle = np.logical_or(temperature<t_min, temperature>t_max)
-    temperature[outside_triangle]=0
-    
-    left_side = np.logical_and(temperature >= t_min, temperature < t_opt)
-    temperature[left_side] -= t_min
-    temperature[left_side] /= (t_opt - t_min)
-    
-    right_side= np.logical_and(temperature >= t_opt, temperature <= t_max)
-    temperature[right_side] -= t_opt
-    temperature[right_side] /= (t_max - t_opt)
-    
->>>>>>> deb9d9f2
     return temperature
 
 def sigmoid2(temperature, b, c):
