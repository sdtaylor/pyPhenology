from . import utils
from .base import BaseModel
import numpy as np


class ThermalTime(BaseModel):
    """Thermal Time Model

    The classic growing degree day model using a fixed temperature
    threshold above which forcing accumulates.

    Event happens on :math:`DOY` when the following is met:

    .. math::
        \sum_{t=t_{1}}^{DOY}R_{f}(T_{i})\geq F^{*}

    where:

    .. math::
        R_{f}(T_{i}) = max(T_{i}-threshold, 0)

    Parameters:
        t1 : int
            | :math:`t_{1}` - The DOY which forcing accumulating beings
            | default : (-67,298)

        T : int
            | :math:`T` - The threshold above which forcing accumulates
            | default : (-25,25)

        F : int, > 0
            | :math:`F^{*}` - The total forcing units required
            | default : (0,1000)

    """

    def __init__(self, parameters={}):
        BaseModel.__init__(self)
        self.all_required_parameters = {'t1': (-67, 298), 'T': (-25, 25), 'F': (0, 1000)}
        self._organize_parameters(parameters)
        self._required_data = {'predictor_columns': ['site_id', 'year', 'doy', 'temperature'],
                               'predictors': ['temperature', 'doy_series']}

    def _apply_model(self, temperature, doy_series, t1, T, F):
        # Temperature threshold
        temperature[temperature < T] = 0

        # Only accumulate forcing after t1
        temperature[doy_series < t1] = 0

        accumulated_gdd = utils.transforms.forcing_accumulator(temperature)

        return utils.transforms.doy_estimator(forcing=accumulated_gdd,
                                              doy_series=doy_series,
                                              threshold=F)

class M1(BaseModel):
    """The Thermal Time Model with a daylength correction.

    Event happens on :math:`DOY` when the following is met:

    .. math::

        \sum_{t=t_{1}}^{DOY}R_{f}(T_{i}) \geq (L_{i}/24)^kF^*

<<<<<<< HEAD
=======
    where:

    .. math::
        R_{f}(T_{i}) = max(T_{i}-threshold, 0)

>>>>>>> bd7391bd
    This model requires a daylength column in the predictors in
    addition to daily mean temperature.

    Parameters:
        t1 : int
            | :math:`t_{1}` - The DOY which forcing accumulating beings
            | default : (-67,298)

        T : int
            | :math:`T` - The threshold above which forcing accumulates
            | default : (-25,25)

        F : int, > 0
            | :math:`F^{*}` - The total forcing units required
            | default : (0,1000)

        k : int, > 0
            | :math:`k^{*}` - Daylength coefficient
            | default : (0,50)

    Notes:
        Blümel, K., & Chmielewski, F. M. (2012). Shortcomings of classical phenological
        forcing models and a way to overcome them.
        Agricultural and Forest Meteorology, 164, 10–19.
        http://doi.org/10.1016/j.agrformet.2012.05.001

    """

    def __init__(self, parameters={}):
        BaseModel.__init__(self)
        self.all_required_parameters = {'t1': (-67, 298), 'T': (-25, 25),
                                        'F': (0, 1000), 'k': (0, 50)}
        self._organize_parameters(parameters)
        self._required_data = {'predictor_columns': ['site_id', 'year', 'doy', 'temperature', 'daylength'],
                               'predictors': ['temperature', 'doy_series', 'daylength']}

    def _organize_predictors(self, predictors, observations, for_prediction):
        """Convert data to internal structure used by M1 model
        """
        # daylength for each observation. 1d array with length n, which should match
        # axis 0 of temperature_array
        obs_with_daylength = observations.merge(predictors, on=['site_id', 'year'], how='left')
        daylength_array = obs_with_daylength.daylength.values

        if for_prediction:
            temperature_array, doy_series = utils.misc.temperature_only_data_prep(observations=observations,
                                                                                  predictors=predictors,
                                                                                  for_prediction=for_prediction)
            return {'temperature': temperature_array,
                    'daylength': daylength_array,
                    'doy_series': doy_series}
        else:
            cleaned_observations, temperature_array, doy_series = utils.misc.temperature_only_data_prep(observations,
                                                                                                        predictors,
                                                                                                        for_prediction=for_prediction)
            self.fitting_predictors = {'temperature': temperature_array,
                                       'daylength': daylength_array,
                                       'doy_series': doy_series}

            self.obs_fitting = cleaned_observations

    def _validate_formatted_predictors(self, predictors):
        pass

    def _apply_model(self, temperature, doy_series, daylength, t1, T, F, k):
        # Temperature threshold
        temperature[temperature < T] = 0

        # Only accumulate forcing after t1
        temperature[doy_series < t1] = 0

        accumulated_gdd = utils.transforms.forcing_accumulator(temperature)

        daylength_adjustment = (daylength / 24) ** k
        # Make it the same shape as gdd for easy adjustment
        num_days = len(doy_series)
        daylength_adjustment = np.tile(np.expand_dims(daylength_adjustment, 1), num_days)

        return utils.transforms.doy_estimator(forcing=accumulated_gdd,
                                              doy_series=doy_series,
                                              threshold=F)

class FallCooling(BaseModel):
    """Fall senesence model

    A model for fall senesence. Essential a Thermal Time model,
    but instead of accumulating warming above a base temperature,
    it accumulates cooling below a max temperature. 

    Event happens on :math:`DOY` when the following is met:

    .. math::
        \sum_{t=t_{1}}^{DOY}R_{f}(T_{i})\geq F^{*}

    where:

    .. math::
        R_{f}(T_{i}) = max(threshold-T_{i}, 0)
    
    This is a simplified version of the model in Delpierre et al. 2009.
    The full version also has a photoperiod compoenent. 

    Parameters:
        t1 : int
            | :math:`t_{1}` - The DOY which forcing accumulating beings
            | default : (182,365)

        T : int
            | :math:`T` - The threshold below which cooling accumulates
            | default : (-25,25)

        F : int, > 0
            | :math:`F^{*}` - The total cooling units required
            | default : (0,1000)

    Notes:
        Delpierre, N., Dufrêne, E., Soudani, K., Ulrich, E., Cecchini, S., Boé,
        J., & François, C. (2009). Modelling interannual and spatial
        variability of leaf senescence for three deciduous tree species in
        France. Agricultural and Forest Meteorology, 149(6–7), 938–948.
        http://doi.org/10.1016/j.agrformet.2008.11.014

    """

    def __init__(self, parameters={}):
        BaseModel.__init__(self)
        self.all_required_parameters = {'t1': (182, 365), 'T': (-25, 25), 'F': (0, 1000)}
        self._organize_parameters(parameters)
        self._required_data = {'predictor_columns': ['site_id', 'year', 'doy', 'temperature'],
                               'predictors': ['temperature', 'doy_series']}

    def _apply_model(self, temperature, doy_series, t1, T, F):
        # Temperature threshold
        temperature[temperature > T] = 0

        # Only accumulate forcing after t1
        temperature[doy_series < t1] = 0

        accumulated_gdd = utils.transforms.forcing_accumulator(temperature)

        return utils.transforms.doy_estimator(forcing=accumulated_gdd,
                                              doy_series=doy_series,
                                              threshold=F)<|MERGE_RESOLUTION|>--- conflicted
+++ resolved
@@ -63,14 +63,11 @@
 
         \sum_{t=t_{1}}^{DOY}R_{f}(T_{i}) \geq (L_{i}/24)^kF^*
 
-<<<<<<< HEAD
-=======
     where:
 
     .. math::
         R_{f}(T_{i}) = max(T_{i}-threshold, 0)
 
->>>>>>> bd7391bd
     This model requires a daylength column in the predictors in
     addition to daily mean temperature.
 
@@ -158,7 +155,7 @@
 
     A model for fall senesence. Essential a Thermal Time model,
     but instead of accumulating warming above a base temperature,
-    it accumulates cooling below a max temperature. 
+    it accumulates cooling below a max temperature.
 
     Event happens on :math:`DOY` when the following is met:
 
@@ -169,9 +166,9 @@
 
     .. math::
         R_{f}(T_{i}) = max(threshold-T_{i}, 0)
-    
+
     This is a simplified version of the model in Delpierre et al. 2009.
-    The full version also has a photoperiod compoenent. 
+    The full version also has a photoperiod compoenent.
 
     Parameters:
         t1 : int
